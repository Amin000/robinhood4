--- conflicted
+++ resolved
@@ -27,25 +27,16 @@
 #include "filters.h"
 
 static const struct rbh_filter_field predicate2filter_field[] = {
-<<<<<<< HEAD
     [LPRED_EXPIRED_ABS - LPRED_MIN] = {.fsentry = RBH_FP_INODE_XATTRS,
                                        .xattr = "user.ccc_expires_abs"},
     [LPRED_EXPIRED_REL - LPRED_MIN] = {.fsentry = RBH_FP_INODE_XATTRS,
                                        .xattr = "user.ccc_expires_rel"},
-    [LPRED_FID - LPRED_MIN] =         {.fsentry = RBH_FP_NAMESPACE_XATTRS,
+    [LPRED_FID - LPRED_MIN] =         {.fsentry = RBH_FP_INODE_XATTRS,
                                        .xattr = "fid"},
-    [LPRED_HSM_STATE - LPRED_MIN] =   {.fsentry = RBH_FP_NAMESPACE_XATTRS,
+    [LPRED_HSM_STATE - LPRED_MIN] =   {.fsentry = RBH_FP_INODE_XATTRS,
                                        .xattr = "hsm_state"},
-    [LPRED_OST_INDEX - LPRED_MIN] =   {.fsentry = RBH_FP_NAMESPACE_XATTRS,
+    [LPRED_OST_INDEX - LPRED_MIN] =   {.fsentry = RBH_FP_INODE_XATTRS,
                                        .xattr = "ost"},
-=======
-    [LPRED_FID - LPRED_MIN] =       {.fsentry = RBH_FP_INODE_XATTRS,
-                                     .xattr = "fid"},
-    [LPRED_HSM_STATE - LPRED_MIN] = {.fsentry = RBH_FP_INODE_XATTRS,
-                                     .xattr = "hsm_state"},
-    [LPRED_OST_INDEX - LPRED_MIN] = {.fsentry = RBH_FP_INODE_XATTRS,
-                                     .xattr = "ost"},
->>>>>>> 0f161585
 };
 
 static enum hsm_states
