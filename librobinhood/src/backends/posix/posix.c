/* This file is part of RobinHood 4
 * Copyright (C) 2019 Commissariat a l'energie atomique et aux energies
 *                    alternatives
 *
 * SPDX-License-Identifer: LGPL-3.0-or-later
 */

#ifdef HAVE_CONFIG_H
# include "config.h"
#endif

#include <assert.h>
#include <fts.h>
#include <fcntl.h>
#include <limits.h>
#include <stdio.h>
#include <stdlib.h>
#include <string.h>
#include <unistd.h>

#include <sys/stat.h>
#include <sys/xattr.h>

#include "robinhood/backends/posix.h"
#include "robinhood/backends/posix_internal.h"
#include "robinhood/sstack.h"
#include "robinhood/statx.h"


/*----------------------------------------------------------------------------*
 |                               posix_iterator                               |
 *----------------------------------------------------------------------------*/

static __thread size_t handle_size = MAX_HANDLE_SZ;
static __thread struct file_handle *handle;

__attribute__((destructor))
void
free_handle(void)
{
    free(handle);
}

static const struct rbh_id ROOT_PARENT_ID = {
    .data = NULL,
    .size = 0,
};

static struct rbh_id *
id_from_fd(int fd)
{
    int mount_id;

    if (handle == NULL) {
        /* Per-thread initialization of `handle' */
        handle = malloc(sizeof(*handle) + handle_size);
        if (handle == NULL)
            return NULL;
        handle->handle_bytes = handle_size;
    }

retry:
    handle->handle_bytes = handle_size;
    if (name_to_handle_at(fd, "", handle, &mount_id, AT_EMPTY_PATH)) {
        struct file_handle *tmp;

        if (errno != EOVERFLOW || handle->handle_bytes <= handle_size)
            return NULL;

        tmp = malloc(sizeof(*tmp) + handle->handle_bytes);
        if (tmp == NULL)
            return NULL;

        handle_size = handle->handle_bytes;
        free(handle);
        handle = tmp;
        goto retry;
    }

    return rbh_id_from_file_handle(handle);
}

static char *
freadlink(int fd, size_t *size_)
{
    size_t size = *size_ + 1;
    char *symlink;
    ssize_t rc;

retry:
    symlink = malloc(size);
    if (symlink == NULL)
        return NULL;

    rc = readlinkat(fd, "", symlink, size);
    if (rc < 0) {
        int save_errno = errno;

        free(symlink);
        errno = save_errno;
        return NULL;
    }
    if (rc == size) {
        /* Output may have been truncated, try a bigger size to check */
        free(symlink);

        /* We do not need to worry much about memory consumption, the VFS caps
         * the size of an extended attribute at 64kB.
         *
         * But just to be sure...
         */
        if (size >= (1 << 16)) { /* size >= 64kB */
            errno = EOVERFLOW;
            return NULL;
        }
        size *= 2;

        goto retry;
    }
    /* readlinkat does not append the null terminating byte */
    symlink[rc] = '\0';
    *size_ = rc;

    return symlink;
}

static long page_size;
static void get_page_size(void) __attribute__((constructor));

static void
get_page_size(void)
{
    page_size = sysconf(_SC_PAGESIZE);
}

static size_t __attribute__((pure))
ceil2(size_t number)
{
    uint8_t shift;

    if (__builtin_popcountll(number) <= 1)
        return number;

    shift = sizeof(number) * 8 - __builtin_clzll(number);
    return shift >= sizeof(number) * 8 ? number : 1 << shift;
}

static ssize_t
flistxattrs(char *proc_fd_path, char **buffer, size_t *size)
{
    size_t buflen = *size;
    char *keys = *buffer;
    size_t count = 0;
    ssize_t length;

retry:
    length = listxattr(proc_fd_path, keys, buflen);
    if (length == -1) {
        void *tmp;

        switch (errno) {
        case E2BIG:
        case ENOTSUP:
            /* Not much we can do */
            return 0;
        case ERANGE:
            length = listxattr(proc_fd_path, NULL, 0);
            if (length == -1) {
                switch (errno) {
                case E2BIG:
                    /* Not much we can do */
                    return 0;
                default:
                    return -1;
                }
            }

            if (length <= buflen)
                /* The list of xattrs must have shrunk in between both calls */
                goto retry;

            tmp = realloc(keys, ceil2(length));
            if (tmp == NULL)
                return -1;
            *buffer = keys = tmp;
            *size = buflen = ceil2(length);

            goto retry;
        default:
            return -1;
        }
    }

    for (const char *key = keys; key < keys + length; key += strlen(key) + 1)
         count++;

    return count;
}

/* The Linux VFS does not allow values of more than 64KiB */
static const size_t XATTR_VALUE_MAX_VFS_SIZE = 1 << 16;

static __thread size_t names_length = 1 << 12;
static __thread char *names;

__attribute__((destructor))
void
free_names(void)
{
    free(names);
}

static ssize_t
getxattrs(char *proc_fd_path, struct rbh_value_pair **_pairs,
          size_t *_pairs_count,
          struct rbh_sstack *values, struct rbh_sstack *xattrs)
{
    struct rbh_value_pair *pairs = *_pairs;
    size_t pairs_count = *_pairs_count;
    size_t skipped = 0;
    ssize_t count;
    char *name;

    if (names == NULL) {
        names = malloc(names_length);
        if (names == NULL)
            return -1;
    }

    count = flistxattrs(proc_fd_path, &names, &names_length);
    if (count == -1)
        return -1;

    name = names;
    for (size_t i = 0; i < count; i++, name += strlen(name) + 1) {
        struct rbh_value_pair *pair = &pairs[i - skipped];
        char buffer[XATTR_VALUE_MAX_VFS_SIZE];
        struct rbh_value value = {
            .type = RBH_VT_BINARY,
        };
        ssize_t length;

        if (i - skipped == pairs_count) {
            void *tmp;

            tmp = reallocarray(pairs, pairs_count * 2, sizeof(*pairs));
            if (tmp == NULL)
                return -1;
            *_pairs = pairs = tmp;
            *_pairs_count = pairs_count *= 2;
        }
        assert(i - skipped < pairs_count);

        pair->key = name;
        length = getxattr(proc_fd_path, name, &buffer, sizeof(buffer));
        if (length == -1) {
            switch (errno) {
            case E2BIG:
            case ENODATA:
                skipped++;
                continue;
            default:
                /* The Linux VFS does not allow values of more than 64KiB */
                assert(errno != ERANGE);
                /* We should not be able to reach this point if the filesystem
                 * does not support extended attributes.
                 */
                assert(errno != ENOTSUP);
                return -1;
            }
        }
        assert(length <= sizeof(buffer));

        value.binary.data = rbh_sstack_push(xattrs, buffer, length);
        if (value.binary.data == NULL)
            return -1;
        value.binary.size = length;

        pair->value = rbh_sstack_push(values, &value, sizeof(value));
        if (pair->value == NULL)
            return -1;
    }

    return count - skipped;
}

static void
sstack_clear(struct rbh_sstack *sstack)
{
    size_t readable;

    while (true) {
        int rc;

        rbh_sstack_peek(sstack, &readable);
        if (readable == 0)
            break;

        rc = rbh_sstack_pop(sstack, readable);
        assert(rc == 0);
    }
}

static __thread struct rbh_value_pair *ns_pairs;
static __thread size_t ns_pairs_count = 1 << 7;
static __thread struct rbh_sstack *ns_values;
static __thread struct rbh_sstack *values;
static __thread struct rbh_sstack *xattrs;
static __thread struct rbh_value_pair *pairs;

__attribute__((destructor))
void
free_ns_data(void)
{
    free(ns_pairs);
    free(pairs);

    if (ns_values)
        rbh_sstack_destroy(ns_values);
    if (values)
        rbh_sstack_destroy(values);
    if (xattrs)
        rbh_sstack_destroy(xattrs);
}

static struct rbh_fsentry *
fsentry_from_ftsent(FTSENT *ftsent, int statx_sync_type, size_t prefix_len,
<<<<<<< HEAD
                    int (*ns_xattrs_callback)(const int,
                                              const struct rbh_statx *,
                                              struct rbh_value_pair *,
                                              ssize_t *,
                                              struct rbh_value_pair *,
                                              struct rbh_sstack *))
=======
                    int (*inode_xattrs_callback)(const int,
                                                 const struct rbh_statx *,
                                                 struct rbh_value_pair *,
                                                 ssize_t *,
                                                 struct rbh_value_pair *,
                                                 struct rbh_sstack *))
>>>>>>> 0f161585
{
    const int statx_flags =
        AT_EMPTY_PATH | AT_SYMLINK_NOFOLLOW | AT_NO_AUTOMOUNT;
    const struct rbh_value path = {
        .type = RBH_VT_STRING,
        .string = ftsent->fts_pathlen == prefix_len ?
            "/" : ftsent->fts_path + prefix_len,
    };
    struct rbh_value_map inode_xattrs;
    struct rbh_value_map ns_xattrs;
    struct rbh_value_pair *pair;
    struct rbh_fsentry *fsentry;
    size_t pairs_count = 1 << 7;
    struct rbh_statx statxbuf;
    char proc_fd_path[64];
    char *symlink = NULL;
    struct rbh_id *id;
    int save_errno;
    ssize_t count;
    int fd;

    if (pairs == NULL) {
        /* Per-thread initialization of `pairs' */
        pairs = reallocarray(NULL, pairs_count, sizeof(*pairs));
        if (pairs == NULL)
            return NULL;
    }

    if (ns_pairs == NULL) {
        /* Per-thread initialization of `ns_pairs' */
        ns_pairs = reallocarray(NULL, ns_pairs_count, sizeof(*ns_pairs));
        if (ns_pairs == NULL)
            return NULL;
    }

    if (values == NULL) {
        /* Per-thread initialization of `xattrs' */
        values = rbh_sstack_new(sizeof(ns_pairs->value) * pairs_count);
        if (values == NULL)
            return NULL;
    }

    if (xattrs == NULL) {
        /* Per-thread initialization of `values' */
        xattrs = rbh_sstack_new(XATTR_VALUE_MAX_VFS_SIZE);
        if (xattrs == NULL)
            return NULL;
    }

    if (ns_values == NULL) {
        /* Per-thread initialization of `ns_values' */
        ns_values = rbh_sstack_new(sizeof(ns_pairs->value) * ns_pairs_count);
        if (ns_values == NULL)
            return NULL;
    }

    fd = openat(AT_FDCWD, ftsent->fts_accpath,
                O_RDONLY | O_CLOEXEC | O_NOFOLLOW | O_NONBLOCK);
    if (fd < 0 && (errno == ELOOP || errno == ENXIO))
        /* The open will fail with ENXIO if the entry is a socket, so open
         * it again but with O_PATH
         */
        fd = openat(AT_FDCWD, ftsent->fts_accpath,
                    O_PATH | O_CLOEXEC | O_NOFOLLOW | O_NONBLOCK);

    if (fd < 0) {
        fprintf(stderr, "Failed to open '%s': %s (%d)\n",
                path.string, strerror(errno), errno);
        /* Set errno to ESTALE to not stop the iterator for a single failed
         * entry.
         */
        errno = ESTALE;
        return NULL;
    }

    if (sprintf(proc_fd_path, "/proc/self/fd/%d", fd) == -1) {
        errno = ENOMEM;
        return NULL;
    }

    /* The root entry might already have its ID computed and stored in
     * `fts_pointer'.
     */
    id = ftsent->fts_pointer ? : id_from_fd(fd);
    if (id == NULL) {
        save_errno = errno;
        goto out_close;
    }

    if (rbh_statx(fd, "", statx_flags | statx_sync_type,
                  RBH_STATX_BASIC_STATS | RBH_STATX_BTIME | RBH_STATX_MNT_ID,
                  &statxbuf)) {
        fprintf(stderr, "Failed to stat '%s': %s (%d)\n",
                path.string, strerror(errno), errno);
        /* Set errno to ESTALE to not stop the iterator for a single failed
         * entry.
         */
        errno = ESTALE;
        save_errno = errno;
        goto out_free_id;
    }

    /* We want the actual type of the file we opened, not the one fts saw */
    if (statxbuf.stx_mask & RBH_STATX_TYPE && S_ISLNK(statxbuf.stx_mode)) {
        if ((statxbuf.stx_mask & RBH_STATX_SIZE) == 0) {
            statxbuf.stx_size = page_size - 1;
            statxbuf.stx_mask |= RBH_STATX_SIZE;
        }
        static_assert(sizeof(size_t) == sizeof(statxbuf.stx_size), "");
        symlink = freadlink(fd, (size_t *)&statxbuf.stx_size);

        if (symlink == NULL) {
            fprintf(stderr, "Failed to readlink '%s': %s (%d)\n",
                    path.string, strerror(errno), errno);
            /* Set errno to ESTALE to not stop the iterator for a single failed
             * entry.
             */
            errno = ESTALE;
            save_errno = errno;
            goto out_free_id;
        }
    }

    count = getxattrs(proc_fd_path, &pairs, &pairs_count, values, xattrs);
    if (count == -1) {
        if (errno != ENOMEM) {
            fprintf(stderr, "Failed to get xattrs of '%s': %s (%d)\n",
                    path.string, strerror(errno), errno);
            /* Set errno to ESTALE to not stop the iterator for a single failed
            * entry.
            */
            errno = ESTALE;
        }
        save_errno = errno;
        goto out_clear_sstacks;
    }

    pair = &ns_pairs[0];
    pair->key = "path";
    pair->value = rbh_sstack_push(ns_values, &path, sizeof(path));
    if (pair->value == NULL) {
        save_errno = errno;
        goto out_clear_sstacks;
    }

    ns_xattrs.count = 1;
    ns_xattrs.pairs = ns_pairs;

<<<<<<< HEAD
    if (ns_xattrs_callback != NULL) {
        ns_count = ns_xattrs_callback(fd, &statxbuf, pairs, &count,
                                      &ns_pairs[ns_xattrs.count], ns_values);
        if (ns_count == -1) {
=======
    if (inode_xattrs_callback != NULL) {
        int callback_xattrs_count = inode_xattrs_callback(fd, &statxbuf, pairs,
                                                          &count, &pairs[count],
                                                          values);
        if (callback_xattrs_count == -1) {
>>>>>>> 0f161585
            if (errno != ENOMEM) {
                fprintf(stderr,
                        "Failed to get inode xattrs of '%s': %s (%d)\n",
                        path.string, strerror(errno), errno);
                /* Set errno to ESTALE to not stop the iterator for a single
                 * failed entry.
                 */
                errno = ESTALE;
            }
            save_errno = errno;
            goto out_clear_sstacks;
        }

        count += callback_xattrs_count;
    }

    inode_xattrs.pairs = pairs;
    inode_xattrs.count = count;

    fsentry = rbh_fsentry_new(id, ftsent->fts_parent->fts_pointer,
                              ftsent->fts_name, &statxbuf, &ns_xattrs,
                              &inode_xattrs, symlink);
    if (fsentry == NULL) {
        save_errno = errno;
        goto out_clear_sstacks;
    }

    sstack_clear(values);
    sstack_clear(xattrs);
    sstack_clear(ns_values);
    free(symlink);
    /* Ignore errors on close */
    close(fd);

    switch (ftsent->fts_info) {
    case FTS_D:
        /* memoize ids of directories */
        ftsent->fts_pointer = id;
        break;
    default:
        free(id);
    }

    return fsentry;

out_clear_sstacks:
    sstack_clear(values);
    sstack_clear(xattrs);
    sstack_clear(ns_values);

    free(symlink);
out_free_id:
    free(id);
out_close:
    close(fd);

    errno = save_errno;
    return NULL;
}

static void *
posix_iter_next(void *iterator)
{
    struct posix_iterator *posix_iter = iterator;
    bool skip_error = posix_iter->skip_error;
    struct rbh_fsentry *fsentry;
    int save_errno = errno;
    FTSENT *ftsent;

skip:
    errno = 0;
    ftsent = fts_read(posix_iter->fts_handle);
    if (ftsent == NULL) {
        errno = errno ? : ENODATA;
        return NULL;
    }
    errno = save_errno;
    posix_iter->ftsent = ftsent;

    switch (ftsent->fts_info) {
    case FTS_DP:
        /* fsentry_from_ftsent() memoizes ids of directories */
        free(ftsent->fts_pointer);
        goto skip;
    case FTS_DC:
        errno = ELOOP;
        return NULL;
    case FTS_DNR:
    case FTS_ERR:
        errno = ftsent->fts_errno;
        fprintf(stderr, "FTS: failed to read entry '%s': %s (%d)\n",
                ftsent->fts_path, strerror(errno), errno);
        if (skip_error) {
             fprintf(stderr, "Synchronization of '%s' skipped\n",
                     ftsent->fts_path);
             goto skip;
        }
        return NULL;
    case FTS_NS:
        errno = ftsent->fts_errno;
        return NULL;
    }

    /* This condition checks if the entry has no parent, which indicates whether
     * the current ftsent is the root of our iterator or not, and if the first
     * character of its path is a '/', which indicates whether we are in a
     * branch or not. In that case, we open the parent of the branch point, and
     * set it so that the branch point has a proper path set in the database.
     */
    if (ftsent->fts_parent->fts_pointer == NULL &&
        ftsent->fts_accpath[0] == '/') {
        char *path_dup = strdup(ftsent->fts_accpath);
        char *last_slash;
        int fd;

        if (path_dup == NULL)
            return NULL;

        last_slash = strrchr(path_dup, '/');
        if (last_slash == NULL) {
            save_errno = errno;
            free(path_dup);
            errno = save_errno;
            return NULL;
        }

        last_slash[0] = 0;
        fd = openat(AT_FDCWD, path_dup, O_RDONLY | O_CLOEXEC);
        if (fd < 0) {
            save_errno = errno;
            free(path_dup);
            errno = save_errno;
            return NULL;
        }

        ftsent->fts_parent->fts_pointer = id_from_fd(fd);
        save_errno = errno;
        close(fd);
        free(path_dup);
        errno = save_errno;
        if (ftsent->fts_parent->fts_pointer == NULL)
            return NULL;
    }

    fsentry = fsentry_from_ftsent(ftsent, posix_iter->statx_sync_type,
                                  posix_iter->prefix_len,
                                  posix_iter->inode_xattrs_callback);
    if (fsentry == NULL && (errno == ENOENT || errno == ESTALE)) {
        /* The entry moved from under our feet */
        if (skip_error) {
            fprintf(stderr, "Synchronization of '%s' skipped\n",
                    ftsent->fts_path);
            goto skip;
        }
        return NULL;
    }

    return fsentry;
}

static void
posix_iter_destroy(void *iterator)
{
    struct posix_iterator *posix_iter = iterator;
    FTSENT *ftsent;

    while ((ftsent = fts_read(posix_iter->fts_handle)) != NULL) {
        switch (ftsent->fts_info) {
        case FTS_D:
            fts_set(posix_iter->fts_handle, ftsent, FTS_SKIP);
            break;
        case FTS_DP:
            /* fsentry_from_ftsent() memoizes ids of directories */
            free(ftsent->fts_pointer);
            break;
        }
    }
    fts_close(posix_iter->fts_handle);
    free(posix_iter);
}

static const struct rbh_mut_iterator_operations POSIX_ITER_OPS = {
    .next = posix_iter_next,
    .destroy = posix_iter_destroy,
};

static const struct rbh_mut_iterator POSIX_ITER = {
    .ops = &POSIX_ITER_OPS,
};

struct posix_iterator *
posix_iterator_new(const char *root, const char *entry, int statx_sync_type)
{
    struct posix_iterator *posix_iter;
    char *paths[2] = {NULL, NULL};
    int save_errno;

    /* `root' must not be empty, nor end with a '/' (except if `root' == "/")
     *
     * Otherwise, the "path" xattr will not be correct
     */
    assert(strlen(root) > 0);
    assert(strcmp(root, "/") == 0 || root[strlen(root) - 1] != '/');

    if (entry == NULL) {
        paths[0] = strdup(root);
    } else {
        assert(strcmp(root, "/") == 0 || *entry == '/' || *entry == '\0');
        if (asprintf(&paths[0], "%s%s", root, entry) < 0)
            paths[0] = NULL;
    }

    if (paths[0] == NULL)
        return NULL;

    posix_iter = malloc(sizeof(*posix_iter));
    if (posix_iter == NULL) {
        save_errno = errno;
        free(paths[0]);
        errno = save_errno;
        return NULL;
    }

    posix_iter->iterator = POSIX_ITER;
    posix_iter->inode_xattrs_callback = NULL;
    posix_iter->statx_sync_type = statx_sync_type;
    posix_iter->prefix_len = strcmp(root, "/") ? strlen(root) : 0;
    posix_iter->fts_handle =
        fts_open(paths, FTS_PHYSICAL | FTS_NOSTAT | FTS_XDEV, NULL);
    save_errno = errno;
    free(paths[0]);
    if (posix_iter->fts_handle == NULL) {
        free(posix_iter);
        errno = save_errno;
        return NULL;
    }

    return posix_iter;
}

/*----------------------------------------------------------------------------*
 |                               posix_backend                                |
 *----------------------------------------------------------------------------*/

    /*--------------------------------------------------------------------*
     |                            get_option()                            |
     *--------------------------------------------------------------------*/

static int
posix_get_statx_sync_type(struct posix_backend *posix, void *data,
                      size_t *data_size)
{
    int statx_sync_type = posix->statx_sync_type;

    if (*data_size < sizeof(statx_sync_type)) {
        *data_size = sizeof(statx_sync_type);
        errno = EOVERFLOW;
        return -1;
    }
    memcpy(data, &statx_sync_type, sizeof(statx_sync_type));
    *data_size = sizeof(statx_sync_type);
    return 0;
}

int
posix_backend_get_option(void *backend, unsigned int option, void *data,
                         size_t *data_size)
{
    struct posix_backend *posix = backend;

    switch (option) {
    case RBH_PBO_STATX_SYNC_TYPE:
        return posix_get_statx_sync_type(posix, data, data_size);
    }

    errno = ENOPROTOOPT;
    return -1;
}

    /*--------------------------------------------------------------------*
     |                            set_option()                            |
     *--------------------------------------------------------------------*/

static int
posix_set_statx_sync_type(struct posix_backend *posix, const void *data,
                          size_t data_size)
{
    int statx_sync_type;

    if (data_size != sizeof(statx_sync_type)) {
        errno = EINVAL;
        return -1;
    }
    memcpy(&statx_sync_type, data, sizeof(statx_sync_type));

    switch (statx_sync_type) {
    case AT_RBH_STATX_FORCE_SYNC:
#ifndef HAVE_STATX
        /* Without the statx() system call, there is no guarantee that metadata
         * is actually synced by the remote filesystem
         */
        errno = ENOTSUP;
        return -1;
#else
        /* Fall through */
#endif
    case AT_RBH_STATX_SYNC_AS_STAT:
    case AT_RBH_STATX_DONT_SYNC:
        posix->statx_sync_type &= ~AT_RBH_STATX_SYNC_TYPE;
        posix->statx_sync_type |= statx_sync_type;
        return 0;
    }

    errno = EINVAL;
    return -1;
}

int
posix_backend_set_option(void *backend, unsigned int option, const void *data,
                         size_t data_size)
{
    struct posix_backend *posix = backend;

    switch (option) {
    case RBH_PBO_STATX_SYNC_TYPE:
        return posix_set_statx_sync_type(posix, data, data_size);
    }

    errno = ENOPROTOOPT;
    return -1;
}

    /*--------------------------------------------------------------------*
     |                               root()                               |
     *--------------------------------------------------------------------*/

struct rbh_fsentry *
posix_root(void *backend, const struct rbh_filter_projection *projection)
{
    const struct rbh_filter_options options = {
        .projection = *projection,
    };
    struct rbh_mut_iterator *fsentries;
    struct rbh_fsentry *root;
    int save_errno;

    fsentries = rbh_backend_filter(backend, NULL, &options);
    if (fsentries == NULL)
        return NULL;

    root = rbh_mut_iter_next(fsentries);
    save_errno = errno;
    rbh_mut_iter_destroy(fsentries);
    errno = save_errno;

    return root;
}

    /*--------------------------------------------------------------------*
     |                              filter()                              |
     *--------------------------------------------------------------------*/

/* Modify the root's name and parent ID to match RobinHood's conventions */
static void
set_root_properties(FTSENT *root)
{
    /* The content of fts_pointer is only ever read, so casting away the
     * const modifier of `ROOT_PARENT_ID' is harmless.
     */
    root->fts_parent->fts_pointer = (void *)&ROOT_PARENT_ID;

    /* XXX: could this mess up fts' internal buffers?
     *
     * It does not seem to.
     */
    root->fts_name[0] = '\0';
    root->fts_namelen = 0;
}

struct rbh_mut_iterator *
posix_backend_filter(void *backend, const struct rbh_filter *filter,
                     const struct rbh_filter_options *options)
{
    struct posix_backend *posix = backend;
    struct posix_iterator *posix_iter;
    struct rbh_fsentry *fsentry;
    int save_errno;

    /* TODO: make use of `fsentries_mask' and `statx_mask' */

    if (filter != NULL) {
        errno = ENOTSUP;
        return NULL;
    }

    if (options->skip > 0 || options->limit > 0 || options->sort.count > 0) {
        errno = ENOTSUP;
        return NULL;
    }

    posix_iter = posix->iter_new(posix->root, NULL, posix->statx_sync_type);
    if (posix_iter == NULL)
        return NULL;
    posix_iter->skip_error = options->skip_error;
    fsentry = rbh_mut_iter_next(&posix_iter->iterator);
    if (fsentry == NULL)
        goto out_destroy_iter;
    free(fsentry);

    set_root_properties(posix_iter->ftsent);
    if (fts_set(posix_iter->fts_handle, posix_iter->ftsent, FTS_AGAIN))
        /* This should never happen */
        goto out_destroy_iter;

    return &posix_iter->iterator;

out_destroy_iter:
    save_errno = errno;
    rbh_mut_iter_destroy(&posix_iter->iterator);
    errno = save_errno;
    return NULL;
}

    /*--------------------------------------------------------------------*
     |                             destroy()                              |
     *--------------------------------------------------------------------*/

void
posix_backend_destroy(void *backend)
{
    struct posix_backend *posix = backend;

    free(posix->root);
    free(posix);
}

    /*--------------------------------------------------------------------*
     |                              branch()                              |
     *--------------------------------------------------------------------*/

static int
open_by_id(const char *root, const struct rbh_id *id, int flags)
{
    struct file_handle *handle;
    int save_errno;
    int mount_fd;
    int fd = -1;

    handle = rbh_file_handle_from_id(id);
    if (handle == NULL)
        return -1;

    mount_fd = open(root, O_RDONLY | O_CLOEXEC);
    save_errno = errno;
    if (mount_fd < 0)
        goto out_free_handle;

    fd = open_by_handle_at(mount_fd, handle, flags);
    save_errno = errno;

    /* Ignore errors on close */
    close(mount_fd);

out_free_handle:
    free(handle);
    errno = save_errno;
    return fd;
}

static char *
fd2path(int fd)
{
    size_t pathlen = page_size - 1;
    char *path = NULL;
    int proc_fd;
    int save_errno;
    char *tmp;

    if (asprintf(&tmp, "/proc/self/fd/%d", fd) < 0) {
        errno = ENOMEM;
        return NULL;
    }

    proc_fd = open(tmp, O_RDONLY | O_CLOEXEC | O_NOFOLLOW | O_PATH);
    save_errno = errno;
    free(tmp);
    if (proc_fd < 0)
        goto out;

    path = freadlink(proc_fd, &pathlen);
    save_errno = errno;

    /* Ignore errors on close */
    close(proc_fd);
out:
    errno = save_errno;
    return path;
}

static char *
id2path(const char *root, const struct rbh_id *id)
{
    char *path;
    int fd;
    int save_errno;

    fd = open_by_id(root, id, O_RDONLY | O_CLOEXEC | O_NOFOLLOW | O_PATH);
    if (fd < 0)
        return NULL;

    path = fd2path(fd);

    /* Ignore errors on close */
    save_errno = errno;
    close(fd);
    errno = save_errno;
    return path;
}

struct posix_branch_backend {
    struct posix_backend posix;
    struct rbh_id id;
    char *path;
};

void
posix_branch_backend_destroy(void *backend)
{
    struct posix_branch_backend *branch = backend;

    posix_backend_destroy(&branch->posix);
    free(branch);
}

static struct rbh_mut_iterator *
posix_branch_backend_filter(void *backend, const struct rbh_filter *filter,
                            const struct rbh_filter_options *options)
{
    struct posix_branch_backend *branch = backend;
    struct posix_iterator *posix_iter;
    char *root, *path;
    int save_errno;

    if (filter != NULL) {
        errno = ENOTSUP;
        return NULL;
    }

    if (options->skip > 0 || options->limit > 0 || options->sort.count > 0) {
        errno = ENOTSUP;
        return NULL;
    }

    root = realpath(branch->posix.root, NULL);
    if (root == NULL)
        return NULL;

    if (branch->path) {
        path = branch->path;
    } else {
        path = id2path(root, &branch->id);
        save_errno = errno;
        if (path == NULL) {
            free(root);
            errno = save_errno;
            return NULL;
        }
    }

    assert(strncmp(root, path, strlen(root)) == 0);
    posix_iter = branch->posix.iter_new(root, path + strlen(root),
                                        branch->posix.statx_sync_type);
    save_errno = errno;
    free(path);
    free(root);
    errno = save_errno;

    return (struct rbh_mut_iterator *)posix_iter;
}

static const struct rbh_backend_operations POSIX_BRANCH_BACKEND_OPS = {
    .root = posix_root,
    .branch = posix_backend_branch,
    .filter = posix_branch_backend_filter,
    .destroy = posix_backend_destroy,
};

static const struct rbh_backend POSIX_BRANCH_BACKEND = {
    .name = RBH_POSIX_BACKEND_NAME,
    .ops = &POSIX_BRANCH_BACKEND_OPS,
};

struct rbh_backend *
posix_backend_branch(void *backend, const struct rbh_id *id, const char *path)
{
    struct posix_backend *posix = backend;
    struct posix_branch_backend *branch;
    size_t data_size;
    char *data;

    if (id == NULL && path == NULL) {
        errno = EINVAL;
        return NULL;
    }

    if (id) {
        data_size = id->size;
        branch = malloc(sizeof(*branch) + data_size);
        if (branch == NULL)
            return NULL;

        data = (char *)branch + sizeof(*branch);
    } else {
        branch = malloc(sizeof(*branch));
        if (branch == NULL)
            return NULL;
    }

    branch->posix.root = strdup(posix->root);
    if (branch->posix.root == NULL) {
        int save_errno = errno;

        free(branch);
        errno = save_errno;
        return NULL;
    }

    if (path) {
        branch->path = strdup(path);
        if (branch->path == NULL) {
            int save_errno = errno;

            free(branch);
            free(branch->posix.root);
            errno = save_errno;
            return NULL;
        }
    } else {
        branch->path = NULL;
    }

    if (id)
        rbh_id_copy(&branch->id, id, &data, &data_size);
    else
        branch->id.size = 0;

    branch->posix.iter_new = posix_iterator_new;
    branch->posix.statx_sync_type = posix->statx_sync_type;
    branch->posix.backend = POSIX_BRANCH_BACKEND;

    return &branch->posix.backend;
}

static const struct rbh_backend_operations POSIX_BACKEND_OPS = {
    .get_option = posix_backend_get_option,
    .set_option = posix_backend_set_option,
    .branch = posix_backend_branch,
    .root = posix_root,
    .filter = posix_backend_filter,
    .destroy = posix_backend_destroy,
};

static const struct rbh_backend POSIX_BACKEND = {
    .id = RBH_BI_POSIX,
    .name = RBH_POSIX_BACKEND_NAME,
    .ops = &POSIX_BACKEND_OPS,
};

static size_t
rtrim(char *string, char c)
{
    size_t length = strlen(string);

    while (length > 0 && string[length - 1] == c)
        string[--length] = '\0';

    return length;
}

struct rbh_backend *
rbh_posix_backend_new(const char *path)
{
    struct posix_backend *posix;

    posix = malloc(sizeof(*posix));
    if (posix == NULL)
        return NULL;

    posix->root = strdup(*path == '\0' ? "." : path);
    if (posix->root == NULL) {
        int save_errno = errno;

        free(posix);
        errno = save_errno;
        return NULL;
    }

    if (rtrim(posix->root, '/') == 0)
        *posix->root = '/';

    posix->iter_new = posix_iterator_new;
    posix->statx_sync_type = AT_RBH_STATX_SYNC_AS_STAT;
    posix->backend = POSIX_BACKEND;

    return &posix->backend;
}<|MERGE_RESOLUTION|>--- conflicted
+++ resolved
@@ -325,21 +325,12 @@
 
 static struct rbh_fsentry *
 fsentry_from_ftsent(FTSENT *ftsent, int statx_sync_type, size_t prefix_len,
-<<<<<<< HEAD
-                    int (*ns_xattrs_callback)(const int,
-                                              const struct rbh_statx *,
-                                              struct rbh_value_pair *,
-                                              ssize_t *,
-                                              struct rbh_value_pair *,
-                                              struct rbh_sstack *))
-=======
                     int (*inode_xattrs_callback)(const int,
                                                  const struct rbh_statx *,
                                                  struct rbh_value_pair *,
                                                  ssize_t *,
                                                  struct rbh_value_pair *,
                                                  struct rbh_sstack *))
->>>>>>> 0f161585
 {
     const int statx_flags =
         AT_EMPTY_PATH | AT_SYMLINK_NOFOLLOW | AT_NO_AUTOMOUNT;
@@ -488,18 +479,11 @@
     ns_xattrs.count = 1;
     ns_xattrs.pairs = ns_pairs;
 
-<<<<<<< HEAD
-    if (ns_xattrs_callback != NULL) {
-        ns_count = ns_xattrs_callback(fd, &statxbuf, pairs, &count,
-                                      &ns_pairs[ns_xattrs.count], ns_values);
-        if (ns_count == -1) {
-=======
     if (inode_xattrs_callback != NULL) {
         int callback_xattrs_count = inode_xattrs_callback(fd, &statxbuf, pairs,
                                                           &count, &pairs[count],
                                                           values);
         if (callback_xattrs_count == -1) {
->>>>>>> 0f161585
             if (errno != ENOMEM) {
                 fprintf(stderr,
                         "Failed to get inode xattrs of '%s': %s (%d)\n",
